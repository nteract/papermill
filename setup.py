--- conflicted
+++ resolved
@@ -46,15 +46,10 @@
 github_reqs = read_reqs('github.txt', folder='requirements')
 docs_only_reqs = read_reqs('requirements.txt', folder='docs')
 black_reqs = ['black >= 19.3b0']
-<<<<<<< HEAD
 all_reqs = s3_reqs + azure_reqs + gcs_reqs + hdfs_reqs + github_reqs + black_reqs
-dev_reqs = read_reqs('dev.txt', folder='requirements') + all_reqs
-=======
-all_reqs = s3_reqs + azure_reqs + gcs_reqs + hdfs_reqs + black_reqs
 docs_reqs = all_reqs + docs_only_reqs
 # Temporarily remove hdfs_reqs from dev deps until the pyarrow package is available for Python 3.12
 dev_reqs = read_reqs('dev.txt', folder='requirements') + s3_reqs + azure_reqs + gcs_reqs + black_reqs # all_reqs
->>>>>>> d5a986cc
 extras_require = {
     "test": dev_reqs,
     "dev": dev_reqs,
