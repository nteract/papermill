--- conflicted
+++ resolved
@@ -30,7 +30,6 @@
 skip-string-normalization = true
 
 
-<<<<<<< HEAD
 [tool.codespell]
 quiet-level = 3
 # comma separated list of words; waiting for:
@@ -38,7 +37,8 @@
 # also adding links until they ignored by its: nature
 #  https://github.com/codespell-project/codespell/issues/2243#issuecomment-1732019960
 ignore-words-list = "dne, compiletime"
-=======
+
+
 [tool.ruff]
 line-length = 120
 # Enable Pyflakes `E` and `F` codes by default.
@@ -66,5 +66,4 @@
 
 [tool.ruff.pydocstyle]
 # Use Google-style docstrings.
-convention = "google"
->>>>>>> 1517c01a
+convention = "google"