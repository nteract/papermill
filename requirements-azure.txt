azure-datalake-store >= 0.0.30
azure-storage-blob == 2.1.0
<<<<<<< HEAD
requests >= 2.1.0
=======
requests >= 2.21.0
>>>>>>> 16d4785f
<|MERGE_RESOLUTION|>--- conflicted
+++ resolved
@@ -1,7 +1,3 @@
 azure-datalake-store >= 0.0.30
 azure-storage-blob == 2.1.0
-<<<<<<< HEAD
-requests >= 2.1.0
-=======
-requests >= 2.21.0
->>>>>>> 16d4785f
+requests >= 2.21.0