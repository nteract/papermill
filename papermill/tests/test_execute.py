import os
import io
import shutil
import tempfile
import unittest
from copy import deepcopy
from unittest.mock import patch, ANY

from functools import partial
from pathlib import Path

import nbformat
from nbformat import validate

from .. import engines, translators
from ..log import logger
from ..iorw import load_notebook_node
from ..utils import chdir
from ..execute import execute_notebook
from ..exceptions import PapermillExecutionError
from . import get_notebook_path, kernel_name

execute_notebook = partial(execute_notebook, kernel_name=kernel_name)


class TestNotebookHelpers(unittest.TestCase):
    def setUp(self):
        self.test_dir = tempfile.mkdtemp()
        self.notebook_name = 'simple_execute.ipynb'
        self.notebook_path = get_notebook_path(self.notebook_name)
        self.nb_test_executed_fname = os.path.join(
            self.test_dir, 'output_{}'.format(self.notebook_name)
        )

    def tearDown(self):
        shutil.rmtree(self.test_dir)

    @patch(engines.__name__ + '.PapermillNotebookClient')
    def test_start_timeout(self, preproc_mock):
        execute_notebook(self.notebook_path, self.nb_test_executed_fname, start_timeout=123)
        args, kwargs = preproc_mock.call_args
        expected = [
            ('timeout', None),
            ('startup_timeout', 123),
            ('kernel_name', kernel_name),
            ('log', logger),
        ]
        actual = set([(key, kwargs[key]) for key in kwargs])
        self.assertTrue(
            set(expected).issubset(actual),
            msg='Expected arguments {} are not a subset of actual {}'.format(expected, actual),
        )

    @patch(engines.__name__ + '.PapermillNotebookClient')
    def test_default_start_timeout(self, preproc_mock):
        execute_notebook(self.notebook_path, self.nb_test_executed_fname)
        args, kwargs = preproc_mock.call_args
        expected = [
            ('timeout', None),
            ('startup_timeout', 60),
            ('kernel_name', kernel_name),
            ('log', logger),
        ]
        actual = set([(key, kwargs[key]) for key in kwargs])
        self.assertTrue(
            set(expected).issubset(actual),
            msg='Expected arguments {} are not a subset of actual {}'.format(expected, actual),
        )

    def test_cell_insertion(self):
        execute_notebook(self.notebook_path, self.nb_test_executed_fname, {'msg': 'Hello'})
        test_nb = load_notebook_node(self.nb_test_executed_fname)
        self.assertListEqual(
            test_nb.cells[1].get('source').split('\n'), ['# Parameters', 'msg = "Hello"', '']
        )
        self.assertEqual(test_nb.metadata.papermill.parameters, {'msg': 'Hello'})

    def test_no_tags(self):
        notebook_name = 'no_parameters.ipynb'
        nb_test_executed_fname = os.path.join(self.test_dir, 'output_{}'.format(notebook_name))
        execute_notebook(get_notebook_path(notebook_name), nb_test_executed_fname, {'msg': 'Hello'})
        test_nb = load_notebook_node(nb_test_executed_fname)
        self.assertListEqual(
            test_nb.cells[0].get('source').split('\n'), ['# Parameters', 'msg = "Hello"', '']
        )
        self.assertEqual(test_nb.metadata.papermill.parameters, {'msg': 'Hello'})

    def test_quoted_params(self):
        execute_notebook(self.notebook_path, self.nb_test_executed_fname, {'msg': '"Hello"'})
        test_nb = load_notebook_node(self.nb_test_executed_fname)
        self.assertListEqual(
            test_nb.cells[1].get('source').split('\n'), ['# Parameters', r'msg = "\"Hello\""', '']
        )
        self.assertEqual(test_nb.metadata.papermill.parameters, {'msg': '"Hello"'})

    def test_backslash_params(self):
        execute_notebook(
            self.notebook_path, self.nb_test_executed_fname, {'foo': r'do\ not\ crash'}
        )
        test_nb = load_notebook_node(self.nb_test_executed_fname)
        self.assertListEqual(
            test_nb.cells[1].get('source').split('\n'),
            ['# Parameters', r'foo = "do\\ not\\ crash"', ''],
        )
        self.assertEqual(test_nb.metadata.papermill.parameters, {'foo': r'do\ not\ crash'})

    def test_backslash_quote_params(self):
        execute_notebook(self.notebook_path, self.nb_test_executed_fname, {'foo': r'bar=\"baz\"'})
        test_nb = load_notebook_node(self.nb_test_executed_fname)
        self.assertListEqual(
            test_nb.cells[1].get('source').split('\n'),
            ['# Parameters', r'foo = "bar=\\\"baz\\\""', ''],
        )
        self.assertEqual(test_nb.metadata.papermill.parameters, {'foo': r'bar=\"baz\"'})

    def test_double_backslash_quote_params(self):
        execute_notebook(self.notebook_path, self.nb_test_executed_fname, {'foo': r'\\"bar\\"'})
        test_nb = load_notebook_node(self.nb_test_executed_fname)
        self.assertListEqual(
            test_nb.cells[1].get('source').split('\n'),
            ['# Parameters', r'foo = "\\\\\"bar\\\\\""', ''],
        )
        self.assertEqual(test_nb.metadata.papermill.parameters, {'foo': r'\\"bar\\"'})

    def test_prepare_only(self):
        for example in ['broken1.ipynb', 'keyboard_interrupt.ipynb']:
            path = get_notebook_path(example)
            result_path = os.path.join(self.test_dir, example)
            # Should not raise as we don't execute the notebook at all
            execute_notebook(path, result_path, {'foo': r'do\ not\ crash'}, prepare_only=True)
            nb = load_notebook_node(result_path)
            self.assertEqual(nb.cells[0].cell_type, "code")
            self.assertEqual(
                nb.cells[0].get('source').split('\n'),
                ['# Parameters', r'foo = "do\\ not\\ crash"', ''],
            )


class TestBrokenNotebook1(unittest.TestCase):
    def setUp(self):
        self.test_dir = tempfile.mkdtemp()

    def tearDown(self):
        shutil.rmtree(self.test_dir)

    def test(self):
        path = get_notebook_path('broken1.ipynb')

        # check that the notebook has two existing marker cells, so that this test is sure to be
        # validating the removal logic (the markers are simulatin an error in the first code cell
        # that has since been fixed)
        original_nb = load_notebook_node(path)
        self.assertEqual(original_nb.cells[0].metadata["tags"], ["papermill-error-cell-tag"])
        self.assertIn("In [1]", original_nb.cells[0].source)
        self.assertEqual(original_nb.cells[2].metadata["tags"], ["papermill-error-cell-tag"])

        result_path = os.path.join(self.test_dir, 'broken1.ipynb')
        with self.assertRaises(PapermillExecutionError):
            execute_notebook(path, result_path)
        nb = load_notebook_node(result_path)
        self.assertEqual(nb.cells[0].cell_type, "markdown")
        self.assertRegex(
            nb.cells[0].source, r'^<span .*<a href="#papermill-error-cell".*In \[2\].*</span>$'
        )
        self.assertEqual(nb.cells[0].metadata["tags"], ["papermill-error-cell-tag"])

        self.assertEqual(nb.cells[1].cell_type, "markdown")
        self.assertEqual(nb.cells[2].execution_count, 1)
        self.assertEqual(nb.cells[3].cell_type, "markdown")
        self.assertEqual(nb.cells[4].cell_type, "markdown")

        self.assertEqual(nb.cells[5].cell_type, "markdown")
        self.assertRegex(nb.cells[5].source, '<span id="papermill-error-cell" .*</span>')
        self.assertEqual(nb.cells[5].metadata["tags"], ["papermill-error-cell-tag"])
        self.assertEqual(nb.cells[6].execution_count, 2)
        self.assertEqual(nb.cells[6].outputs[0].output_type, 'error')

        self.assertEqual(nb.cells[7].execution_count, None)

        # double check the removal (the new cells above should be the only two tagged ones)
        self.assertEqual(
            sum("papermill-error-cell-tag" in cell.metadata.get("tags", []) for cell in nb.cells), 2
        )


class TestBrokenNotebook2(unittest.TestCase):
    def setUp(self):
        self.test_dir = tempfile.mkdtemp()

    def tearDown(self):
        shutil.rmtree(self.test_dir)

    def test(self):
        path = get_notebook_path('broken2.ipynb')
        result_path = os.path.join(self.test_dir, 'broken2.ipynb')
        with self.assertRaises(PapermillExecutionError):
            execute_notebook(path, result_path)
        nb = load_notebook_node(result_path)
        self.assertEqual(nb.cells[0].cell_type, "markdown")
        self.assertRegex(
            nb.cells[0].source, r'^<span .*<a href="#papermill-error-cell">.*In \[2\].*</span>$'
        )
        self.assertEqual(nb.cells[1].execution_count, 1)

        self.assertEqual(nb.cells[2].cell_type, "markdown")
        self.assertRegex(nb.cells[2].source, '<span id="papermill-error-cell" .*</span>')
        self.assertEqual(nb.cells[3].execution_count, 2)
        self.assertEqual(nb.cells[3].outputs[0].output_type, 'display_data')
        self.assertEqual(nb.cells[3].outputs[1].output_type, 'error')

        self.assertEqual(nb.cells[4].execution_count, None)


class TestReportMode(unittest.TestCase):
    def setUp(self):
        self.test_dir = tempfile.mkdtemp()
        self.notebook_name = 'report_mode_test.ipynb'
        self.notebook_path = get_notebook_path(self.notebook_name)
        self.nb_test_executed_fname = os.path.join(
            self.test_dir, 'output_{}'.format(self.notebook_name)
        )

    def tearDown(self):
        shutil.rmtree(self.test_dir)

    def test_report_mode(self):
        nb = execute_notebook(
            self.notebook_path, self.nb_test_executed_fname, {'a': 0}, report_mode=True
        )
        for cell in nb.cells:
            if cell.cell_type == 'code':
                self.assertEqual(cell.metadata.get('jupyter', {}).get('source_hidden'), True)


class TestOutputPathNone(unittest.TestCase):
    def test_output_path_of_none(self):
        """Output path of None should return notebook node obj but not write an ipynb"""
        nb = execute_notebook(get_notebook_path('simple_execute.ipynb'), None, {'msg': 'Hello'})
        self.assertEqual(nb.metadata.papermill.parameters, {'msg': 'Hello'})


class TestCWD(unittest.TestCase):
    def setUp(self):
        self.test_dir = tempfile.mkdtemp()
        self.base_test_dir = tempfile.mkdtemp()

        self.check_notebook_name = 'read_check.ipynb'
        self.check_notebook_path = os.path.join(self.base_test_dir, 'read_check.ipynb')
        # Setup read paths so base_test_dir has check_notebook_name
        shutil.copyfile(get_notebook_path(self.check_notebook_name), self.check_notebook_path)
        with io.open(os.path.join(self.test_dir, 'check.txt'), 'w', encoding='utf-8') as f:
            # Needed for read_check to pass
            f.write(u'exists')

        self.simple_notebook_name = 'simple_execute.ipynb'
        self.simple_notebook_path = os.path.join(self.base_test_dir, 'simple_execute.ipynb')
        # Setup read paths so base_test_dir has simple_notebook_name
        shutil.copyfile(get_notebook_path(self.simple_notebook_name), self.simple_notebook_path)

        self.nb_test_executed_fname = 'test_output.ipynb'

    def tearDown(self):
        shutil.rmtree(self.test_dir)
        shutil.rmtree(self.base_test_dir)

    def test_local_save_ignores_cwd_assignment(self):
        with chdir(self.base_test_dir):
            # Both paths are relative
            execute_notebook(
                self.simple_notebook_name, self.nb_test_executed_fname, cwd=self.test_dir
            )
        self.assertTrue(
            os.path.isfile(os.path.join(self.base_test_dir, self.nb_test_executed_fname))
        )

    def test_execution_respects_cwd_assignment(self):
        with chdir(self.base_test_dir):
            # Both paths are relative
            execute_notebook(
                self.check_notebook_name, self.nb_test_executed_fname, cwd=self.test_dir
            )
        self.assertTrue(
            os.path.isfile(os.path.join(self.base_test_dir, self.nb_test_executed_fname))
        )

    def test_pathlib_paths(self):
        # Copy of test_execution_respects_cwd_assignment but with `Path`s
        with chdir(self.base_test_dir):
            execute_notebook(
                Path(self.check_notebook_name),
                Path(self.nb_test_executed_fname),
                cwd=Path(self.test_dir),
            )
        self.assertTrue(Path(self.base_test_dir).joinpath(self.nb_test_executed_fname).exists())


class TestSysExit(unittest.TestCase):
    def setUp(self):
        self.test_dir = tempfile.mkdtemp()

    def tearDown(self):
        shutil.rmtree(self.test_dir)

    def test_sys_exit(self):
        notebook_name = 'sysexit.ipynb'
        result_path = os.path.join(self.test_dir, 'output_{}'.format(notebook_name))
        execute_notebook(get_notebook_path(notebook_name), result_path)
        nb = load_notebook_node(result_path)
        self.assertEqual(nb.cells[0].cell_type, "code")
        self.assertEqual(nb.cells[0].execution_count, 1)
        self.assertEqual(nb.cells[1].execution_count, 2)
        self.assertEqual(nb.cells[1].outputs[0].output_type, 'error')
        self.assertEqual(nb.cells[1].outputs[0].ename, 'SystemExit')
        self.assertEqual(nb.cells[1].outputs[0].evalue, '')
        self.assertEqual(nb.cells[2].execution_count, None)

    def test_sys_exit0(self):
        notebook_name = 'sysexit0.ipynb'
        result_path = os.path.join(self.test_dir, 'output_{}'.format(notebook_name))
        execute_notebook(get_notebook_path(notebook_name), result_path)
        nb = load_notebook_node(result_path)
        self.assertEqual(nb.cells[0].cell_type, "code")
        self.assertEqual(nb.cells[0].execution_count, 1)
        self.assertEqual(nb.cells[1].execution_count, 2)
        self.assertEqual(nb.cells[1].outputs[0].output_type, 'error')
        self.assertEqual(nb.cells[1].outputs[0].ename, 'SystemExit')
        self.assertEqual(nb.cells[1].outputs[0].evalue, '0')
        self.assertEqual(nb.cells[2].execution_count, None)

    def test_sys_exit1(self):
        notebook_name = 'sysexit1.ipynb'
        result_path = os.path.join(self.test_dir, 'output_{}'.format(notebook_name))
        with self.assertRaises(PapermillExecutionError):
            execute_notebook(get_notebook_path(notebook_name), result_path)
        nb = load_notebook_node(result_path)
        self.assertEqual(nb.cells[0].cell_type, "markdown")
        self.assertRegex(
            nb.cells[0].source, r'^<span .*<a href="#papermill-error-cell".*In \[2\].*</span>$'
        )
        self.assertEqual(nb.cells[1].execution_count, 1)

        self.assertEqual(nb.cells[2].cell_type, "markdown")
        self.assertRegex(nb.cells[2].source, '<span id="papermill-error-cell" .*</span>')
        self.assertEqual(nb.cells[3].execution_count, 2)
        self.assertEqual(nb.cells[3].outputs[0].output_type, 'error')

        self.assertEqual(nb.cells[4].execution_count, None)

    def test_system_exit(self):
        notebook_name = 'systemexit.ipynb'
        result_path = os.path.join(self.test_dir, 'output_{}'.format(notebook_name))
        execute_notebook(get_notebook_path(notebook_name), result_path)
        nb = load_notebook_node(result_path)
        self.assertEqual(nb.cells[0].cell_type, "code")
        self.assertEqual(nb.cells[0].execution_count, 1)
        self.assertEqual(nb.cells[1].execution_count, 2)
        self.assertEqual(nb.cells[1].outputs[0].output_type, 'error')
        self.assertEqual(nb.cells[1].outputs[0].ename, 'SystemExit')
        self.assertEqual(nb.cells[1].outputs[0].evalue, '')
        self.assertEqual(nb.cells[2].execution_count, None)


class TestNotebookValidation(unittest.TestCase):
    def setUp(self):
        self.test_dir = tempfile.mkdtemp()

    def tearDown(self):
        shutil.rmtree(self.test_dir)

    def test_from_version_4_4_upgrades(self):
        notebook_name = 'nb_version_4.4.ipynb'
        result_path = os.path.join(self.test_dir, 'output_{}'.format(notebook_name))
        execute_notebook(get_notebook_path(notebook_name), result_path, {'var': 'It works'})
        nb = load_notebook_node(result_path)
        validate(nb)


class TestMinimalNotebook(unittest.TestCase):
    def setUp(self):
        self.test_dir = tempfile.mkdtemp()

    def tearDown(self):
        shutil.rmtree(self.test_dir)

    def test_no_v3_language_backport(self):
        notebook_name = 'blank-vscode.ipynb'
        result_path = os.path.join(self.test_dir, 'output_{}'.format(notebook_name))
        execute_notebook(get_notebook_path(notebook_name), result_path, {'var': 'It works'})
        nb = load_notebook_node(result_path)
        validate(nb)


<<<<<<< HEAD
class TestNotebookNodeInput(unittest.TestCase):
    def setUp(self):
        self.test_dir = tempfile.TemporaryDirectory()
        self.result_path = os.path.join(self.test_dir.name, 'output.ipynb')

    def tearDown(self):
        self.test_dir.cleanup()

    def test_notebook_node_input(self):
        input_nb = nbformat.read(get_notebook_path('simple_execute.ipynb'), as_version=4)
        execute_notebook(input_nb, self.result_path, {'msg': 'Hello'})
        test_nb = nbformat.read(self.result_path, as_version=4)
        self.assertEqual(test_nb.metadata.papermill.parameters, {'msg': 'Hello'})
=======
class TestExecuteWithCustomEngine(unittest.TestCase):
    class CustomEngine(engines.Engine):
        @classmethod
        def execute_managed_notebook(cls, nb_man, kernel_name, **kwargs):
            pass

        @classmethod
        def nb_kernel_name(cls, nb, name=None):
            return "my_custom_kernel"

        @classmethod
        def nb_language(cls, nb, language=None):
            return "my_custom_language"

    def setUp(self):
        self.test_dir = tempfile.mkdtemp()
        self.notebook_path = get_notebook_path('simple_execute.ipynb')
        self.nb_test_executed_fname = os.path.join(
            self.test_dir, 'output_{}'.format('simple_execute.ipynb')
        )

        self._orig_papermill_engines = deepcopy(engines.papermill_engines)
        self._orig_translators = deepcopy(translators.papermill_translators)
        engines.papermill_engines.register(
            "custom_engine", self.CustomEngine
        )
        translators.papermill_translators.register("my_custom_language", translators.PythonTranslator())

    def tearDown(self):
        shutil.rmtree(self.test_dir)
        engines.papermill_engines = self._orig_papermill_engines
        translators.papermill_translators = self._orig_translators

    @patch.object(CustomEngine, "execute_managed_notebook", wraps=CustomEngine.execute_managed_notebook)
    @patch("papermill.parameterize.translate_parameters", wraps=translators.translate_parameters)
    def test_custom_kernel_name_and_language(self, translate_parameters, execute_managed_notebook):
        """Tests execute against engine with custom implementations to fetch
        kernel name and language from the notebook object
        """
        execute_notebook(
            self.notebook_path,
            self.nb_test_executed_fname,
            engine_name="custom_engine",
            parameters={"msg": "fake msg"},
        )
        self.assertEqual(execute_managed_notebook.call_args[0], (ANY, "my_custom_kernel"))
        self.assertEqual(translate_parameters.call_args[0], (ANY, 'my_custom_language', {"msg": "fake msg"}, ANY))
>>>>>>> 9f023839
<|MERGE_RESOLUTION|>--- conflicted
+++ resolved
@@ -390,21 +390,6 @@
         validate(nb)
 
 
-<<<<<<< HEAD
-class TestNotebookNodeInput(unittest.TestCase):
-    def setUp(self):
-        self.test_dir = tempfile.TemporaryDirectory()
-        self.result_path = os.path.join(self.test_dir.name, 'output.ipynb')
-
-    def tearDown(self):
-        self.test_dir.cleanup()
-
-    def test_notebook_node_input(self):
-        input_nb = nbformat.read(get_notebook_path('simple_execute.ipynb'), as_version=4)
-        execute_notebook(input_nb, self.result_path, {'msg': 'Hello'})
-        test_nb = nbformat.read(self.result_path, as_version=4)
-        self.assertEqual(test_nb.metadata.papermill.parameters, {'msg': 'Hello'})
-=======
 class TestExecuteWithCustomEngine(unittest.TestCase):
     class CustomEngine(engines.Engine):
         @classmethod
@@ -452,4 +437,18 @@
         )
         self.assertEqual(execute_managed_notebook.call_args[0], (ANY, "my_custom_kernel"))
         self.assertEqual(translate_parameters.call_args[0], (ANY, 'my_custom_language', {"msg": "fake msg"}, ANY))
->>>>>>> 9f023839
+
+
+class TestNotebookNodeInput(unittest.TestCase):
+    def setUp(self):
+        self.test_dir = tempfile.TemporaryDirectory()
+        self.result_path = os.path.join(self.test_dir.name, 'output.ipynb')
+
+    def tearDown(self):
+        self.test_dir.cleanup()
+
+    def test_notebook_node_input(self):
+        input_nb = nbformat.read(get_notebook_path('simple_execute.ipynb'), as_version=4)
+        execute_notebook(input_nb, self.result_path, {'msg': 'Hello'})
+        test_nb = nbformat.read(self.result_path, as_version=4)
+        self.assertEqual(test_nb.metadata.papermill.parameters, {'msg': 'Hello'})