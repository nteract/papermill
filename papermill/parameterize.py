--- conflicted
+++ resolved
@@ -43,14 +43,12 @@
     parameters : dict or None
        Arbitrary keyword arguments to fill in the path
     """
-<<<<<<< HEAD
-    if isinstance(path, nbformat.NotebookNode):
-        return path
-=======
     if path is None:
         return
 
->>>>>>> 98013f00
+    if isinstance(path, nbformat.NotebookNode):
+        return path
+
     if parameters is None:
         parameters = {}
 
