import sys
from six import string_types, integer_types
from .exceptions import PapermillException


class PapermillTranslators(object):
    '''
    The holder which houses any translator registered with the system.
    This object is used in a singleton manner to save and load particular
    named Translator objects for reference externally.
    '''

    def __init__(self):
        self._translators = {}

    def register(self, language, translator):
        self._translators[language] = translator

    def find_translator(self, kernel_name, language):
        if kernel_name in self._translators:
            return self._translators[kernel_name]
        elif language in self._translators:
            return self._translators[language]
        raise PapermillException(
            "No parameter translator functions specified for kernel '{}' or language '{}'".format(
                kernel_name, language
            )
        )


class Translator(object):
    @classmethod
    def translate_raw_str(csl, val):
        """Reusable by most interpreters"""
        return '{}'.format(val)

    @classmethod
    def translate_escaped_str(cls, str_val):
        """Reusable by most interpreters"""
        if isinstance(str_val, string_types):
            str_val = str_val.encode('unicode_escape')
            if sys.version_info >= (3, 0):
                str_val = str_val.decode('utf-8')
            str_val = str_val.replace('"', r'\"')
        return '"{}"'.format(str_val)

    @classmethod
    def translate_str(cls, val):
        """Default behavior for translation"""
        return cls.translate_escaped_str(val)

    @classmethod
    def translate_none(cls, val):
        """Default behavior for translation"""
        return cls.translate_raw_str(val)

    @classmethod
    def translate_int(cls, val):
        """Default behavior for translation"""
        return cls.translate_raw_str(val)

    @classmethod
    def translate_float(cls, val):
        """Default behavior for translation"""
        return cls.translate_raw_str(val)

    @classmethod
    def translate_bool(cls, val):
        """Default behavior for translation"""
        return 'true' if val else 'false'

    @classmethod
    def translate_dict(cls, val):
        raise NotImplementedError('dict type translation not implemented for {}'.format(cls))

    @classmethod
    def translate_list(cls, val):
        raise NotImplementedError('list type translation not implemented for {}'.format(cls))

    @classmethod
    def translate(cls, val):
        """Translate each of the standard json/yaml types to appropiate objects."""
        if val is None:
            return cls.translate_none(val)
        elif isinstance(val, string_types):
            return cls.translate_str(val)
        # Needs to be before integer checks
        elif isinstance(val, bool):
            return cls.translate_bool(val)
        elif isinstance(val, integer_types):
            return cls.translate_int(val)
        elif isinstance(val, float):
            return cls.translate_float(val)
        elif isinstance(val, dict):
            return cls.translate_dict(val)
        elif isinstance(val, list):
            return cls.translate_list(val)
        # Use this generic translation as a last resort
        return cls.translate_escaped_str(val)

    @classmethod
    def comment(cls, cmt_str):
        raise NotImplementedError('comment translation not implemented for {}'.format(cls))

    @classmethod
    def assign(cls, name, str_val):
        return '{} = {}'.format(name, str_val)

    @classmethod
    def codify(cls, parameters):
        content = '{}\n'.format(cls.comment('Parameters'))
        for name, val in parameters.items():
            content += '{}\n'.format(cls.assign(name, cls.translate(val)))
        return content


class PythonTranslator(Translator):
    @classmethod
    def translate_bool(cls, val):
        return cls.translate_raw_str(val)

    @classmethod
    def translate_dict(cls, val):
        escaped = ', '.join(
            ["{}: {}".format(cls.translate_str(k), cls.translate(v)) for k, v in val.items()]
        )
        return '{{{}}}'.format(escaped)

    @classmethod
    def translate_list(cls, val):
        escaped = ', '.join([cls.translate(v) for v in val])
        return '[{}]'.format(escaped)

    @classmethod
    def comment(cls, cmt_str):
        return '# {}'.format(cmt_str).strip()


class RTranslator(Translator):
    @classmethod
    def translate_none(cls, val):
        return 'NULL'

    @classmethod
    def translate_bool(cls, val):
        return 'TRUE' if val else 'FALSE'

    @classmethod
    def translate_dict(cls, val):
        escaped = ', '.join(
            ['{} = {}'.format(cls.translate_str(k), cls.translate(v)) for k, v in val.items()]
        )
        return 'list({})'.format(escaped)

    @classmethod
    def translate_list(cls, val):
        escaped = ', '.join([cls.translate(v) for v in val])
        return 'list({})'.format(escaped)

    @classmethod
    def comment(cls, cmt_str):
        return '# {}'.format(cmt_str).strip()

    @classmethod
    def assign(cls, name, str_val):
        # Leading '_' aren't legal R variable names -- so we drop them when injecting
        while (name.startswith("_")):
            name = name[1:]
        return '{} = {}'.format(name, str_val)


class ScalaTranslator(Translator):
    @classmethod
    def translate_int(cls, val):
        strval = cls.translate_raw_str(val)
        return strval + "L" if (val > 2147483647 or val < -2147483648) else strval

    @classmethod
    def translate_dict(cls, val):
        """Translate dicts to scala Maps"""
        escaped = ', '.join(
            ["{} -> {}".format(cls.translate_str(k), cls.translate(v)) for k, v in val.items()]
        )
        return 'Map({})'.format(escaped)

    @classmethod
    def translate_list(cls, val):
        """Translate list to scala Seq"""
        escaped = ', '.join([cls.translate(v) for v in val])
        return 'Seq({})'.format(escaped)

    @classmethod
    def comment(cls, cmt_str):
        return '// {}'.format(cmt_str).strip()

    @classmethod
    def assign(cls, name, str_val):
        return 'val {} = {}'.format(name, str_val)


class JuliaTranslator(Translator):
    @classmethod
    def translate_none(cls, val):
        return 'nothing'

    @classmethod
    def translate_dict(cls, val):
        escaped = ', '.join(
            ["{} => {}".format(cls.translate_str(k), cls.translate(v)) for k, v in val.items()]
        )
        return 'Dict({})'.format(escaped)

    @classmethod
    def translate_list(cls, val):
        escaped = ', '.join([cls.translate(v) for v in val])
        return '[{}]'.format(escaped)

    @classmethod
    def comment(cls, cmt_str):
        return '# {}'.format(cmt_str).strip()


class MatlabTranslator(Translator):
    @classmethod
    def translate_escaped_str(cls, str_val):
        """Translate a string to an escaped Matlab string"""
        if isinstance(str_val, string_types):
            str_val = str_val.encode('unicode_escape')
            if sys.version_info >= (3, 0):
                str_val = str_val.decode('utf-8')
            str_val = str_val.replace('"', '""')
        return '"{}"'.format(str_val)

    @staticmethod
    def __translate_char_array(str_val):
        """Translates a string to a Matlab char array"""
        if isinstance(str_val, string_types):
            str_val = str_val.encode('unicode_escape')
            if sys.version_info >= (3, 0):
                str_val = str_val.decode('utf-8')
            str_val = str_val.replace('\'', '\'\'')
        return '\'{}\''.format(str_val)

    @classmethod
    def translate_none(cls, val):
        return 'NaN'

    @classmethod
    def translate_dict(cls, val):
        keys = ', '.join(
            ["{}".format(cls.__translate_char_array(k)) for k, v in val.items()]
        )
        vals = ', '.join(
            ["{}".format(cls.translate(v)) for k, v in val.items()]
        )
        return 'containers.Map({{{}}}, {{{}}})'.format(keys, vals)

    @classmethod
    def translate_list(cls, val):
        escaped = ', '.join([cls.translate(v) for v in val])
        return '{{{}}}'.format(escaped)

    @classmethod
    def comment(cls, cmt_str):
        return '% {}'.format(cmt_str).strip()

    @classmethod
    def codify(cls, parameters):
        content = '{}\n'.format(cls.comment('Parameters'))
        for name, val in parameters.items():
            content += '{};\n'.format(cls.assign(name, cls.translate(val)))
        return content

class CSharpTranslator(Translator) : 
    @classmethod
    def translate_int(cls, val):
        strval = cls.translate_raw_str(val)
        return strval + "L" if (val > 2147483647 or val < -2147483648) else strval

    @classmethod
    def translate_dict(cls, val):
        """Translate dicts to NameValueCollection"""
        escaped = ', '.join(
            ["{{{} , {}}}".format(cls.translate_str(k), cls.translate(v)) for k, v in val.items()]
        )
        return 'new System.Collections.Specialized.NameValueCollection({{{}}})'.format(escaped)

    @classmethod
    def translate_list(cls, val):
        """Translate list to array"""
        escaped = ', '.join([cls.translate(v) for v in val])
        return '[{}]'.format(escaped)

    @classmethod
    def comment(cls, cmt_str):
        return '// {}'.format(cmt_str).strip()

    @classmethod
    def assign(cls, name, str_val):
        return 'var {} = {}'.format(name, str_val)

class CSharpTranslator(Translator) :

    @classmethod
    def translate_none(cls, val) :
        # Can't figure out how to do this as nullable
        raise NotImplementedError("Option type not implemented for C#.")

    @classmethod
    def translate_bool(cls, val) :
        return 'true' if val else 'false'

    @classmethod
    def translate_int(cls, val):
        strval = cls.translate_raw_str(val)
        return strval + "L" if (val > 2147483647 or val < -2147483648) else strval

    @classmethod
    def translate_dict(cls, val):
        """Translate dicts to nontyped dictionary"""

        kvps = ', '.join(
            ["{{ {} , {} }}".format(cls.translate_str(k), cls.translate(v))
             for k, v in val.items()]
        )
        return 'new Dictionary<string,Object>{{ {} }}'.format(kvps)

    @classmethod
    def translate_list(cls, val):
        """Translate list to array"""
        escaped = ', '.join([cls.translate(v) for v in val])
        return 'new [] {{ {} }}'.format(escaped)

    @classmethod
    def comment(cls, cmt_str):
        return '// {}'.format(cmt_str).strip()

    @classmethod
    def assign(cls, name, str_val):
        return 'var {} = {};'.format(name, str_val)


# Instantiate a PapermillIO instance and register Handlers.
papermill_translators = PapermillTranslators()
papermill_translators.register("python", PythonTranslator)
papermill_translators.register("R", RTranslator)
papermill_translators.register("scala", ScalaTranslator)
papermill_translators.register("julia", JuliaTranslator)
papermill_translators.register("matlab", MatlabTranslator)
<<<<<<< HEAD
papermill_translators.register("c#", CSharpTranslator)
=======
papermill_translators.register(".net-csharp", CSharpTranslator)
>>>>>>> 16d4785f


def translate_parameters(kernel_name, language, parameters):
    return papermill_translators.find_translator(kernel_name, language).codify(parameters)<|MERGE_RESOLUTION|>--- conflicted
+++ resolved
@@ -271,33 +271,6 @@
             content += '{};\n'.format(cls.assign(name, cls.translate(val)))
         return content
 
-class CSharpTranslator(Translator) : 
-    @classmethod
-    def translate_int(cls, val):
-        strval = cls.translate_raw_str(val)
-        return strval + "L" if (val > 2147483647 or val < -2147483648) else strval
-
-    @classmethod
-    def translate_dict(cls, val):
-        """Translate dicts to NameValueCollection"""
-        escaped = ', '.join(
-            ["{{{} , {}}}".format(cls.translate_str(k), cls.translate(v)) for k, v in val.items()]
-        )
-        return 'new System.Collections.Specialized.NameValueCollection({{{}}})'.format(escaped)
-
-    @classmethod
-    def translate_list(cls, val):
-        """Translate list to array"""
-        escaped = ', '.join([cls.translate(v) for v in val])
-        return '[{}]'.format(escaped)
-
-    @classmethod
-    def comment(cls, cmt_str):
-        return '// {}'.format(cmt_str).strip()
-
-    @classmethod
-    def assign(cls, name, str_val):
-        return 'var {} = {}'.format(name, str_val)
 
 class CSharpTranslator(Translator) :
 
@@ -347,11 +320,7 @@
 papermill_translators.register("scala", ScalaTranslator)
 papermill_translators.register("julia", JuliaTranslator)
 papermill_translators.register("matlab", MatlabTranslator)
-<<<<<<< HEAD
-papermill_translators.register("c#", CSharpTranslator)
-=======
 papermill_translators.register(".net-csharp", CSharpTranslator)
->>>>>>> 16d4785f
 
 
 def translate_parameters(kernel_name, language, parameters):
