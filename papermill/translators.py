--- conflicted
+++ resolved
@@ -4,12 +4,11 @@
 
 
 class PapermillTranslators(object):
-    '''
-    The holder which houses any translator registered with the system.
-    This object is used in a singleton manner to save and load particular
-    named Translator objects for reference externally.
-    '''
-
+    """The holder which houses any translator registered with the system.
+
+    This object is used in a singleton manner to save and load
+    particular named Translator objects for reference externally.
+    """
     def __init__(self):
         self._translators = {}
 
@@ -29,12 +28,12 @@
 class Translator(object):
     @classmethod
     def translate_raw_str(csl, val):
-        """Reusable by most interpreters"""
+        """Reusable by most interpreters."""
         return '{}'.format(val)
 
     @classmethod
     def translate_escaped_str(cls, str_val):
-        """Reusable by most interpreters"""
+        """Reusable by most interpreters."""
         if isinstance(str_val, str):
             str_val = str_val.encode('unicode_escape')
             if sys.version_info >= (3, 0):
@@ -44,27 +43,27 @@
 
     @classmethod
     def translate_str(cls, val):
-        """Default behavior for translation"""
+        """Default behavior for translation."""
         return cls.translate_escaped_str(val)
 
     @classmethod
     def translate_none(cls, val):
-        """Default behavior for translation"""
+        """Default behavior for translation."""
         return cls.translate_raw_str(val)
 
     @classmethod
     def translate_int(cls, val):
-        """Default behavior for translation"""
+        """Default behavior for translation."""
         return cls.translate_raw_str(val)
 
     @classmethod
     def translate_float(cls, val):
-        """Default behavior for translation"""
+        """Default behavior for translation."""
         return cls.translate_raw_str(val)
 
     @classmethod
     def translate_bool(cls, val):
-        """Default behavior for translation"""
+        """Default behavior for translation."""
         return 'true' if val else 'false'
 
     @classmethod
@@ -79,7 +78,8 @@
 
     @classmethod
     def translate(cls, val):
-        """Translate each of the standard json/yaml types to appropiate objects."""
+        """Translate each of the standard json/yaml types to appropiate
+        objects."""
         if val is None:
             return cls.translate_none(val)
         elif isinstance(val, str):
@@ -192,7 +192,7 @@
 
     @classmethod
     def translate_dict(cls, val):
-        """Translate dicts to scala Maps"""
+        """Translate dicts to scala Maps."""
         escaped = ', '.join([
             "{} -> {}".format(cls.translate_str(k), cls.translate(v))
             for k, v in val.items()
@@ -201,7 +201,7 @@
 
     @classmethod
     def translate_list(cls, val):
-        """Translate list to scala Seq"""
+        """Translate list to scala Seq."""
         escaped = ', '.join([cls.translate(v) for v in val])
         return 'Seq({})'.format(escaped)
 
@@ -240,7 +240,7 @@
 class MatlabTranslator(Translator):
     @classmethod
     def translate_escaped_str(cls, str_val):
-        """Translate a string to an escaped Matlab string"""
+        """Translate a string to an escaped Matlab string."""
         if isinstance(str_val, str):
             str_val = str_val.encode('unicode_escape')
             if sys.version_info >= (3, 0):
@@ -250,7 +250,7 @@
 
     @staticmethod
     def __translate_char_array(str_val):
-        """Translates a string to a Matlab char array"""
+        """Translates a string to a Matlab char array."""
         if isinstance(str_val, str):
             str_val = str_val.encode('unicode_escape')
             if sys.version_info >= (3, 0):
@@ -264,16 +264,11 @@
 
     @classmethod
     def translate_dict(cls, val):
-<<<<<<< HEAD
         keys = ', '.join([
             "{}".format(cls.__translate_char_array(k)) for k, v in val.items()
         ])
         vals = ', '.join(
             ["{}".format(cls.translate(v)) for k, v in val.items()])
-=======
-        keys = ', '.join(["{}".format(cls.__translate_char_array(k)) for k, v in val.items()])
-        vals = ', '.join(["{}".format(cls.translate(v)) for k, v in val.items()])
->>>>>>> 7ea218ff
         return 'containers.Map({{{}}}, {{{}}})'.format(keys, vals)
 
     @classmethod
@@ -306,20 +301,22 @@
     @classmethod
     def translate_int(cls, val):
         strval = cls.translate_raw_str(val)
-        return strval + "L" if (val > 2147483647 or val < -2147483648) else strval
-
-    @classmethod
-    def translate_dict(cls, val):
-        """Translate dicts to nontyped dictionary"""
-
-        kvps = ', '.join(
-            ["{{ {} , {} }}".format(cls.translate_str(k), cls.translate(v)) for k, v in val.items()]
-        )
+        return strval + "L" if (val > 2147483647
+                                or val < -2147483648) else strval
+
+    @classmethod
+    def translate_dict(cls, val):
+        """Translate dicts to nontyped dictionary."""
+
+        kvps = ', '.join([
+            "{{ {} , {} }}".format(cls.translate_str(k), cls.translate(v))
+            for k, v in val.items()
+        ])
         return 'new Dictionary<string,Object>{{ {} }}'.format(kvps)
 
     @classmethod
     def translate_list(cls, val):
-        """Translate list to array"""
+        """Translate list to array."""
         escaped = ', '.join([cls.translate(v) for v in val])
         return 'new [] {{ {} }}'.format(escaped)
 
@@ -344,16 +341,16 @@
     @classmethod
     def translate_int(cls, val):
         strval = cls.translate_raw_str(val)
-        return strval + "L" if (val > 2147483647 or val < -2147483648) else strval
-
-    @classmethod
-    def translate_dict(cls, val):
-        tuples = '; '.join(
-            [
-                "({}, {} :> IComparable)".format(cls.translate_str(k), cls.translate(v))
-                for k, v in val.items()
-            ]
-        )
+        return strval + "L" if (val > 2147483647
+                                or val < -2147483648) else strval
+
+    @classmethod
+    def translate_dict(cls, val):
+        tuples = '; '.join([
+            "({}, {} :> IComparable)".format(cls.translate_str(k),
+                                             cls.translate(v))
+            for k, v in val.items()
+        ])
         return '[ {} ] |> Map.ofList'.format(tuples)
 
     @classmethod
@@ -377,13 +374,11 @@
 papermill_translators.register("scala", ScalaTranslator)
 papermill_translators.register("julia", JuliaTranslator)
 papermill_translators.register("matlab", MatlabTranslator)
-<<<<<<< HEAD
-papermill_translators.register("pysparkkernel", PythonTranslator)
-=======
 papermill_translators.register(".net-csharp", CSharpTranslator)
 papermill_translators.register(".net-fsharp", FSharpTranslator)
->>>>>>> 7ea218ff
-
+
+papermill_translators.register("pysparkkernel", PythonTranslator)
+papermill_translators.register("sparkkernel", ScalaTranslator)
 
 def translate_parameters(kernel_name, language, parameters):
     return papermill_translators.find_translator(kernel_name,
