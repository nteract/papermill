# -*- coding: utf-8 -*-
"""Main `papermill` interface."""
from __future__ import unicode_literals

import base64

import click
import yaml

from .execute import execute_notebook
from .iorw import read_yaml_file


@click.command(context_settings=dict(help_option_names=['-h', '--help']))
@click.argument('notebook_path')
@click.argument('output_path')
<<<<<<< HEAD
@click.option(
    '--parameters',
    '-p',
    help='Parameters to pass to the parameters cell.',
    multiple=True,
    nargs=2)
@click.option(
    '--parameters_raw',
    '-r',
    help='Parameters to be read as raw string.',
    multiple=True,
    nargs=2)
@click.option(
    '--parameters_file', '-f', help='Path to YAML file containing parameters.',
    multiple=True)
@click.option(
    '--parameters_yaml', '-y', help='YAML string to be used as parameters.',
    multiple=True)
@click.option(
    '--parameters_base64',
    '-b',
    help='Base64 encoded YAML string as parameters.',
    multiple=True)
=======
@click.option('--parameters', '-p', nargs=2, multiple=True,
              help='Parameters to pass to the parameters cell.')
@click.option('--parameters_raw', '-r', nargs=2, multiple=True,
              help='Parameters to be read as raw string.')
@click.option('--parameters_file', '-f',
              help='Path to YAML file containing parameters.')
@click.option('--parameters_yaml', '-y',
              help='YAML string to be used as parameters.')
@click.option('--parameters_base64', '-b',
              help='Base64 encoded YAML string as parameters.')
>>>>>>> 65819ed8
@click.option('--kernel', '-k', help='Name of kernel to run.')
@click.option('--progress-bar/--no-progress-bar', default=True,
              help="Flag for turning on the progress bar.")
@click.option('--log-output/--no-log-output', default=False,
              help="Flag for writing notebook output to stderr.")
def papermill(notebook_path, output_path, parameters, parameters_raw,
              parameters_file, parameters_yaml, parameters_base64, kernel,
              progress_bar, log_output):
    """This utility executes a single notebook on a container.

    Papermill takes a source notebook, applies parameters to the source
    notebook, executes the notebook with the specified kernel, and saves the
    output in the destination notebook.

    """
    # Read in Parameters
    parameters_final = {}
    for params in parameters_base64 or []:
        parameters_final.update(yaml.load(base64.b64decode(params)))
    for files in parameters_file or []:
        parameters_final.update(read_yaml_file(files))
    for params in parameters_yaml or []:
        parameters_final.update(yaml.load(params))
    for name, value in parameters or []:
        parameters_final[name] = _resolve_type(value)
    for name, value in parameters_raw or []:
        parameters_final[name] = value

    execute_notebook(notebook_path, output_path, parameters_final,
                     kernel_name=kernel, progress_bar=progress_bar,
                     log_output=log_output)


def _resolve_type(value):
    if value == "True":
        return True
    elif value == "False":
        return False
    elif value == "None":
        return None
    elif _is_int(value):
        return int(value)
    elif _is_float(value):
        return float(value)
    else:
        return value


def _is_int(value):
    """Use casting to check if value can convert to an `int`."""
    try:
        int(value)
    except ValueError:
        return False
    else:
        return True


def _is_float(value):
    """Use casting to check if value can convert to a `float`."""
    try:
        float(value)
    except ValueError:
        return False
    else:
        return True


if __name__ == '__main__':
    papermill()<|MERGE_RESOLUTION|>--- conflicted
+++ resolved
@@ -14,42 +14,16 @@
 @click.command(context_settings=dict(help_option_names=['-h', '--help']))
 @click.argument('notebook_path')
 @click.argument('output_path')
-<<<<<<< HEAD
-@click.option(
-    '--parameters',
-    '-p',
-    help='Parameters to pass to the parameters cell.',
-    multiple=True,
-    nargs=2)
-@click.option(
-    '--parameters_raw',
-    '-r',
-    help='Parameters to be read as raw string.',
-    multiple=True,
-    nargs=2)
-@click.option(
-    '--parameters_file', '-f', help='Path to YAML file containing parameters.',
-    multiple=True)
-@click.option(
-    '--parameters_yaml', '-y', help='YAML string to be used as parameters.',
-    multiple=True)
-@click.option(
-    '--parameters_base64',
-    '-b',
-    help='Base64 encoded YAML string as parameters.',
-    multiple=True)
-=======
 @click.option('--parameters', '-p', nargs=2, multiple=True,
               help='Parameters to pass to the parameters cell.')
 @click.option('--parameters_raw', '-r', nargs=2, multiple=True,
               help='Parameters to be read as raw string.')
-@click.option('--parameters_file', '-f',
+@click.option('--parameters_file', '-f', multiple=True,
               help='Path to YAML file containing parameters.')
-@click.option('--parameters_yaml', '-y',
+@click.option('--parameters_yaml', '-y', multiple=True,
               help='YAML string to be used as parameters.')
-@click.option('--parameters_base64', '-b',
+@click.option('--parameters_base64', '-b', multiple=True,
               help='Base64 encoded YAML string as parameters.')
->>>>>>> 65819ed8
 @click.option('--kernel', '-k', help='Name of kernel to run.')
 @click.option('--progress-bar/--no-progress-bar', default=True,
               help="Flag for turning on the progress bar.")
