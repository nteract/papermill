 # -*- coding: utf-8 -*-

from __future__ import unicode_literals

import datetime
import os
import sys

import nbformat
from concurrent import futures
from jupyter_client.kernelspec import get_kernel_spec
from nbconvert.preprocessors import ExecutePreprocessor
from nbconvert.preprocessors.execute import CellExecutionError
from nbconvert.preprocessors.base import Preprocessor
from six import string_types, integer_types
from tqdm import tqdm

from .conf import settings
from .exceptions import PapermillException, PapermillExecutionError
from .iorw import load_notebook_node, write_ipynb, read_yaml_file, get_pretty_path

PENDING = "pending"
RUNNING = "running"
COMPLETED = "completed"


def preprocess(self, nb, resources):
    """
    This function monkey patches the Preprocessor.preprocess method.

    We are doing this for the following reasons:
    1. Notebooks will stop executing when they encounter a failure but not raise a CellException.
       This allows us to save the notebook with the traceback even though a CellExecutionError
       was encountered.

    2. We want to write the notebook as cells are executed. We inject our logic for that here.

    3. We want to include timing and execution status information with the metadata of each cell.

    Parameters
    ----------
    nb : NotebookNode
        Notebook being converted
    resources : dictionary
        Additional resources used in the conversion process.  Allows
        preprocessors to pass variables into the Jinja engine.
    """
    output_path = nb.metadata.papermill['output_path']

    # Reset the notebook.
    for cell in nb.cells:
        # Reset the cell execution counts.
        if cell.get("execution_count") is not None:
            cell.execution_count = None

        # Clear out the papermill metadata for each cell.
        cell.metadata['papermill'] = dict(
            exception=None,
            start_time=None,
            end_time=None,
            duration=None,
            status=PENDING  # pending, running, completed
        )
        if cell.get("outputs") is not None:
            cell.outputs = []

    # Execute each cell and update the output in real time.
    with futures.ThreadPoolExecutor(max_workers=1) as executor:

        # Generate the iterator
        if self.progress_bar:
            execution_iterator = tqdm(enumerate(nb.cells), total=len(nb.cells))
        else:
            execution_iterator = enumerate(nb.cells)

        for index, cell in execution_iterator:
            cell.metadata["papermill"]["status"] = RUNNING
            future = executor.submit(write_ipynb, nb, output_path)
            t0 = datetime.datetime.utcnow()
            try:
                if not cell.source:
                    continue

                nb.cells[index], resources = self.preprocess_cell(
                    cell, resources, index)
                cell.metadata['papermill']['exception'] = False
                if self.log_output:
                    log_outputs(nb.cells[index])

            except CellExecutionError:
                cell.metadata['papermill']['exception'] = True
                break
            finally:
                t1 = datetime.datetime.utcnow()
                cell.metadata['papermill']['start_time'] = t0.isoformat()
                cell.metadata['papermill']['end_time'] = t1.isoformat()
                cell.metadata['papermill']['duration'] = (
                    t1 - t0).total_seconds()
                cell.metadata['papermill']['status'] = COMPLETED
                future.result()
    return nb, resources


def log_outputs(cell):

    execution_count = cell.get("execution_count")
    if not execution_count:
        return

    stderrs = []
    stdouts = []
    for output in cell.get("outputs", []):
        if output.output_type == "stream":
            if output.name == "stdout":
                stdouts.append("".join(output.text))
            elif output.name == "stderr":
                stderrs.append("".join(output.text))
        elif "data" in output and "text/plain" in output.data:
            stdouts.append(output.data['text/plain'])

    # Log stdouts
    sys.stdout.write('{:-<40}'.format("Out [%s] " % execution_count) + "\n")
    sys.stdout.write("\n".join(stdouts) + "\n")

    # Log stderrs
    sys.stderr.write('{:-<40}'.format("Out [%s] " % execution_count) + "\n")
    sys.stderr.write("\n".join(stderrs) + "\n")


# Monkey Patch the base preprocess method.
Preprocessor.preprocess = preprocess


def execute_notebook(notebook,
                     output,
                     parameters=None,
                     kernel_name=None,
                     progress_bar=True,
                     log_output=False):
    """Executes a single notebook locally.

    Args:
        notebook (str): Path to input notebook.
        output (str): Path to save executed notebook.
        parameters (dict): Arbitrary keyword arguments to pass to the notebook parameters.
        kernel_name (str): Name of kernel to execute the notebook against.
        progress_bar (bool): Flag for whether or not to show the progress bar.
        log_output (bool): Flag for whether or not to write notebook output to stderr.
    """
    print("Input Notebook:  %s" % get_pretty_path(notebook))
    print("Output Notebook: %s" % get_pretty_path(output))
    nb = load_notebook_node(notebook)

    # Parameterize the Notebook.
    if parameters:
        _parameterize_notebook(nb, kernel_name, parameters)

    # Record specified environment variable values.
    nb.metadata.papermill['parameters'] = parameters
    nb.metadata.papermill[
        'environment_variables'] = _fetch_environment_variables()
    nb.metadata.papermill['output_path'] = output

    # Execute the Notebook.
    t0 = datetime.datetime.utcnow()
    processor = ExecutePreprocessor(
        timeout=None,
        kernel_name=kernel_name or nb.metadata.kernelspec.name, )
    processor.progress_bar = progress_bar
    processor.log_output = log_output

    processor.preprocess(nb, {})
    t1 = datetime.datetime.utcnow()

    nb.metadata.papermill['start_time'] = t0.isoformat()
    nb.metadata.papermill['end_time'] = t1.isoformat()
    nb.metadata.papermill['duration'] = (t1 - t0).total_seconds()
    nb.metadata.papermill['exception'] = any(
        [cell.metadata.papermill.get('exception') for cell in nb.cells])

    # Write final Notebook to disk.
    write_ipynb(nb, output)
    raise_for_execution_errors(nb, output)


def _parameterize_notebook(nb, kernel_name, parameters):

    # Load from a file if 'parameters' is a string.
    if isinstance(parameters, string_types):
        parameters = read_yaml_file(parameters)

    # Generate parameter content based on the kernal_name
    kernel_name = kernel_name or nb.metadata.kernelspec.name
    param_content = _build_parameter_code(kernel_name, parameters)

    # Remove the old cell and replace it with a new one containing parameter content.
    param_cell_index = _find_parameters_index(nb)
    if param_cell_index >= 0:
        old_parameters = nb.cells[param_cell_index]
    else:
        old_parameters = nbformat.v4.new_code_cell() # Fake cell
        old_parameters.metadata['tags'] = ['parameters']
    before = nb.cells[:param_cell_index + 1]
    after = nb.cells[param_cell_index + 1:]
    newcell = nbformat.v4.new_code_cell(source=param_content)
    newcell.metadata['tags'] = old_parameters.metadata.pop('tags', [])
    nb.cells = before + [newcell] + after


def _build_parameter_code(kernel_name, parameters):
    kernelspec = get_kernel_spec(kernel_name)
    if kernel_name in _parameter_code_builders:
        return _parameter_code_builders[kernel_name](parameters)
    elif kernelspec.language in _parameter_code_builders:
        return _parameter_code_builders[kernelspec.language](parameters)
    raise PapermillException(
        "No parameter builder functions specified for kernel '%s' or language '%s'"
        % (kernel_name, kernelspec.language))


def _find_parameters_index(nb):
    parameters_indices = []
    for idx, cell in enumerate(nb.cells):
        if "parameters" in cell.metadata.tags:
            parameters_indices.append(idx)
    if not parameters_indices:
        return -1
    elif len(parameters_indices) > 1:
        raise PapermillException("Multiple parameters tags found")
    return parameters_indices[0]

def _translate_escaped_str(str_val):
    """Reusable by most interpreters"""
    if isinstance(str_val, string_types):
        str_val = str_val.encode('unicode_escape')
        if sys.version_info >= (3, 0):
            str_val = str_val.decode('utf-8')
        str_val = str_val.replace('"', r'\"')
    return '"{}"'.format(str_val)

def _translate_to_str(val):
    """Reusable by most interpreters"""
    return '{}'.format(val)

# Registry for functions that build parameter assignment code.
_parameter_code_builders = {}

<<<<<<< HEAD
_translate_type_str_r = _translate_escaped_str
_translate_type_int_r = _translate_to_str
_translate_type_float_r = _translate_to_str

def _translate_type_bool_r(val):
    return 'TRUE' if val else 'FALSE'

def _translate_type_dict_r(val):
    escaped = ', '.join(["{} = {}".format(_translate_type_str_r(k), _translate_type_r(v)) for k, v in val.items()])
    return 'list({})'.format(escaped)

def _translate_type_list_r(val):
    escaped = ', '.join([_translate_type_r(v) for v in val])
    return 'list({})'.format(escaped)

def _translate_type_r(val):
    """Translate each of the standard json/yaml types to appropiate objects in R."""
    if isinstance(val, string_types):
        return _translate_type_str_r(val)
    # Needs to be before integer checks
    elif isinstance(val, bool):
        return _translate_type_bool_r(val)
    elif isinstance(val, integer_types):
        return _translate_type_int_r(val)
    elif isinstance(val, float):
        return _translate_type_float_r(val)
    elif isinstance(val, dict):
        return _translate_type_dict_r(val)
    elif isinstance(val, list):
        return _translate_type_list_r(val)
    # Try this as last resort
=======
_translate_type_str_python = _translate_escaped_str
_translate_type_int_python = _translate_to_str
_translate_type_float_python = _translate_to_str
_translate_type_bool_python = _translate_to_str

def _translate_type_dict_python(val):
    escaped = ', '.join(["{}: {}".format(_translate_type_str_python(k), _translate_type_python(v)) for k, v in val.items()])
    return '{{{}}}'.format(escaped)

def _translate_type_list_python(val):
    escaped = ', '.join([_translate_type_python(v) for v in val])
    return '[{}]'.format(escaped)

def _translate_type_python(val):
    """Translate each of the standard json/yaml types to appropiate objects in python."""
    if isinstance(val, string_types):
        return _translate_type_str_python(val)
    # Needs to be before integer checks
    elif isinstance(val, bool):
        return _translate_type_bool_python(val)
    elif isinstance(val, integer_types):
        return _translate_type_int_python(val)
    elif isinstance(val, float):
        return _translate_type_float_python(val)
    elif isinstance(val, dict):
        return _translate_type_dict_python(val)
    elif isinstance(val, list):
        return _translate_type_list_python(val)
    # Use this generic translation as a last resort
>>>>>>> 1fd3c2d9
    return _translate_escaped_str(val)

def register_param_builder(name):
    """Decorator for registering functions that write variable assignments for a given kernel or language."""

    def wrapper(func):
        _parameter_code_builders[name] = func
        return func

    return wrapper

@register_param_builder("python")
def build_python_params(parameters):
    """Writers parameter assignment code for Python kernels."""
    param_content = "# Parameters\n"
    for var, val in parameters.items():
<<<<<<< HEAD
        val = _translate_escaped_str(val)
        param_content += '{} = {}\n'.format(var, val)
=======
        param_content += '{} = {}\n'.format(var, _translate_type_python(val))
>>>>>>> 1fd3c2d9
    return param_content


@register_param_builder("R")
def build_r_params(parameters):
    """Writes parameters assignment code for R kernels."""
    param_content = "# Parameters\n"
    for var, val in parameters.items():
<<<<<<< HEAD
        param_content += '{} = {}\n'.format(var, _translate_type_r(val))
=======
        val = _translate_escaped_str(val)
        if val is True:
            val = 'TRUE'
        elif val is False:
            val = 'FALSE'
        param_content += '{} = {}\n'.format(var, val)
>>>>>>> 1fd3c2d9
    return param_content


def _fetch_environment_variables():
    ret = dict()
    for name, value in os.environ.items():
        if name in settings.ENVIRONMENT_VARIABLES:
            ret[name] = value
    return ret


ERROR_MESSAGE_TEMPLATE = (
    '<span style="color:red; font-family:Helvetica Neue, Helvetica, Arial, sans-serif; font-size:2em;">'
    "An Exception was encountered at 'In [%s]'."
    '</span>')


def raise_for_execution_errors(nb, output_path):

    error = None
    for cell in nb.cells:
        if cell.get("outputs") is None:
            continue

        for output in cell.outputs:
            if output.output_type == "error":
                error = PapermillExecutionError(
                    exec_count=cell.execution_count,
                    source=cell.source,
                    ename=output.ename,
                    evalue=output.evalue,
                    traceback=output.traceback)
                break

    if error:
        # Write notebook back out with the Error Message at the top of the Notebook.
        error_msg = ERROR_MESSAGE_TEMPLATE % str(error.exec_count)
        error_msg_cell = nbformat.v4.new_markdown_cell(source=error_msg)
        nb.cells = [error_msg_cell] + nb.cells
        write_ipynb(nb, output_path)
        raise error<|MERGE_RESOLUTION|>--- conflicted
+++ resolved
@@ -245,39 +245,7 @@
 # Registry for functions that build parameter assignment code.
 _parameter_code_builders = {}
 
-<<<<<<< HEAD
-_translate_type_str_r = _translate_escaped_str
-_translate_type_int_r = _translate_to_str
-_translate_type_float_r = _translate_to_str
-
-def _translate_type_bool_r(val):
-    return 'TRUE' if val else 'FALSE'
-
-def _translate_type_dict_r(val):
-    escaped = ', '.join(["{} = {}".format(_translate_type_str_r(k), _translate_type_r(v)) for k, v in val.items()])
-    return 'list({})'.format(escaped)
-
-def _translate_type_list_r(val):
-    escaped = ', '.join([_translate_type_r(v) for v in val])
-    return 'list({})'.format(escaped)
-
-def _translate_type_r(val):
-    """Translate each of the standard json/yaml types to appropiate objects in R."""
-    if isinstance(val, string_types):
-        return _translate_type_str_r(val)
-    # Needs to be before integer checks
-    elif isinstance(val, bool):
-        return _translate_type_bool_r(val)
-    elif isinstance(val, integer_types):
-        return _translate_type_int_r(val)
-    elif isinstance(val, float):
-        return _translate_type_float_r(val)
-    elif isinstance(val, dict):
-        return _translate_type_dict_r(val)
-    elif isinstance(val, list):
-        return _translate_type_list_r(val)
-    # Try this as last resort
-=======
+# Python translaters
 _translate_type_str_python = _translate_escaped_str
 _translate_type_int_python = _translate_to_str
 _translate_type_float_python = _translate_to_str
@@ -307,7 +275,40 @@
     elif isinstance(val, list):
         return _translate_type_list_python(val)
     # Use this generic translation as a last resort
->>>>>>> 1fd3c2d9
+    return _translate_escaped_str(val)
+
+# R translaters
+_translate_type_str_r = _translate_escaped_str
+_translate_type_int_r = _translate_to_str
+_translate_type_float_r = _translate_to_str
+
+def _translate_type_bool_r(val):
+    return 'TRUE' if val else 'FALSE'
+
+def _translate_type_dict_r(val):
+    escaped = ', '.join(["{} = {}".format(_translate_type_str_r(k), _translate_type_r(v)) for k, v in val.items()])
+    return 'list({})'.format(escaped)
+
+def _translate_type_list_r(val):
+    escaped = ', '.join([_translate_type_r(v) for v in val])
+    return 'list({})'.format(escaped)
+
+def _translate_type_r(val):
+    """Translate each of the standard json/yaml types to appropiate objects in R."""
+    if isinstance(val, string_types):
+        return _translate_type_str_r(val)
+    # Needs to be before integer checks
+    elif isinstance(val, bool):
+        return _translate_type_bool_r(val)
+    elif isinstance(val, integer_types):
+        return _translate_type_int_r(val)
+    elif isinstance(val, float):
+        return _translate_type_float_r(val)
+    elif isinstance(val, dict):
+        return _translate_type_dict_r(val)
+    elif isinstance(val, list):
+        return _translate_type_list_r(val)
+    # Use this generic translation as a last resort
     return _translate_escaped_str(val)
 
 def register_param_builder(name):
@@ -324,12 +325,7 @@
     """Writers parameter assignment code for Python kernels."""
     param_content = "# Parameters\n"
     for var, val in parameters.items():
-<<<<<<< HEAD
-        val = _translate_escaped_str(val)
-        param_content += '{} = {}\n'.format(var, val)
-=======
         param_content += '{} = {}\n'.format(var, _translate_type_python(val))
->>>>>>> 1fd3c2d9
     return param_content
 
 
@@ -338,16 +334,7 @@
     """Writes parameters assignment code for R kernels."""
     param_content = "# Parameters\n"
     for var, val in parameters.items():
-<<<<<<< HEAD
         param_content += '{} = {}\n'.format(var, _translate_type_r(val))
-=======
-        val = _translate_escaped_str(val)
-        if val is True:
-            val = 'TRUE'
-        elif val is False:
-            val = 'FALSE'
-        param_content += '{} = {}\n'.format(var, val)
->>>>>>> 1fd3c2d9
     return param_content
 
 
