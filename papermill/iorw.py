<<<<<<< HEAD
import io
=======
>>>>>>> 15ea2cbf
import os
import sys
import json
import yaml
import fnmatch
import nbformat
import requests
import warnings
import entrypoints

from contextlib import contextmanager

from tenacity import retry, retry_if_exception_type, stop_after_attempt, wait_exponential

from . import __version__
from .exceptions import (
    PapermillException,
    PapermillRateLimitException,
    missing_dependency_generator,
    missing_environment_variable_generator,
)
from .log import logger
from .utils import chdir

try:
    from .s3 import S3
except ImportError:
    S3 = missing_dependency_generator("boto3", "s3")

try:
    from .adl import ADL
except ImportError:
    ADL = missing_dependency_generator("azure.datalake.store", "azure")
except KeyError as exc:
    if exc.args[0] == "APPDATA":
        ADL = missing_environment_variable_generator("azure.datalake.store", "APPDATA")
    else:
        raise

try:
    from .abs import AzureBlobStore
except ImportError:
    AzureBlobStore = missing_dependency_generator("azure.storage.blob", "azure")

try:
    from gcsfs import GCSFileSystem
except ImportError:
    GCSFileSystem = missing_dependency_generator("gcsfs", "gcs")

try:
    from pyarrow.fs import HadoopFileSystem, FileSelector
except ImportError:
    HadoopFileSystem = missing_dependency_generator("pyarrow", "hdfs")

try:
    from github import Github
except ImportError:
    Github = missing_dependency_generator("pygithub", "github")


def fallback_gs_is_retriable(e):
    try:
        print(e.code)
        return e.code is None or e.code == 429
    except AttributeError:
        print(e)
        return False


try:
    try:
        # Default to gcsfs library's retry logic
        from gcsfs.retry import is_retriable as gs_is_retriable
    except ImportError:
        from gcsfs.utils import is_retriable as gs_is_retriable
except ImportError:
    gs_is_retriable = fallback_gs_is_retriable

try:
    FileNotFoundError
except NameError:
    FileNotFoundError = IOError


class PapermillIO:
    '''
    The holder which houses any io system registered with the system.
    This object is used in a singleton manner to save and load particular
    named Handler objects for reference externally.
    '''

    def __init__(self):
        self.reset()

    def read(self, path, extensions=['.ipynb', '.json']):
        # Handle https://github.com/nteract/papermill/issues/317
        notebook_metadata = self.get_handler(path, extensions).read(path)
        if isinstance(notebook_metadata, (bytes, bytearray)):
            return notebook_metadata.decode('utf-8')
        return notebook_metadata

    def write(self, buf, path, extensions=['.ipynb', '.json']):
        return self.get_handler(path, extensions).write(buf, path)

    def listdir(self, path):
        return self.get_handler(path).listdir(path)

    def pretty_path(self, path):
        return self.get_handler(path).pretty_path(path)

    def reset(self):
        self._handlers = []

    def register(self, scheme, handler):
        # Keep these ordered as LIFO
        self._handlers.insert(0, (scheme, handler))

    def register_entry_points(self):
        # Load handlers provided by other packages
        for entrypoint in entrypoints.get_group_all("papermill.io"):
            self.register(entrypoint.name, entrypoint.load())

    def get_handler(self, path, extensions=None):
        '''Get I/O Handler based on a notebook path

        Parameters
        ----------
        path : str or nbformat.NotebookNode or None
        extensions : list of str, optional
            Required file extension options for the path (if path is a string), which
            will log a warning if there is no match. Defaults to None, which does not
            check for any extensions

        Raises
        ------
        PapermillException: If a valid I/O handler could not be found for the input path

        Returns
        -------
        I/O Handler
        '''
        if path is None:
            return NoIOHandler()

        if isinstance(path, nbformat.NotebookNode):
            return NotebookNodeHandler()

        if extensions:
            if not fnmatch.fnmatch(os.path.basename(path).split('?')[0], '*.*'):
                warnings.warn(
                    "the file is not specified with any extension : " + os.path.basename(path)
                )
            elif not any(
                fnmatch.fnmatch(os.path.basename(path).split('?')[0], '*' + ext)
                for ext in extensions
            ):
                warnings.warn(f"The specified file ({path}) does not end in one of {extensions}")

        local_handler = None
        for scheme, handler in self._handlers:
            if scheme == 'local':
                local_handler = handler

            if path.startswith(scheme):
                return handler

        if local_handler is None:
            raise PapermillException(f"Could not find a registered schema handler for: {path}")

        return local_handler


class HttpHandler:
    @classmethod
    def read(cls, path):
        return requests.get(path, headers={'Accept': 'application/json'}).text

    @classmethod
    def listdir(cls, path):
        raise PapermillException('listdir is not supported by HttpHandler')

    @classmethod
    def write(cls, buf, path):
        result = requests.put(path, json=json.loads(buf))
        result.raise_for_status()

    @classmethod
    def pretty_path(cls, path):
        return path


class LocalHandler:
    def __init__(self):
        self._cwd = None

    def read(self, path):
        try:
            with chdir(self._cwd):
                with open(path, encoding="utf-8") as f:
                    return f.read()
        except OSError as e:
            try:
                # Check if path could be a notebook passed in as a
                # string
                json.loads(path)
                return path
            except ValueError:
                # Propagate the IOError
                raise e

    def listdir(self, path):
        with chdir(self._cwd):
            return [os.path.join(path, fn) for fn in os.listdir(path)]

    def write(self, buf, path):
        with chdir(self._cwd):
            dirname = os.path.dirname(path)
            if dirname and not os.path.exists(dirname):
                raise FileNotFoundError(f"output folder {dirname} doesn't exist.")
            with open(path, 'w', encoding="utf-8") as f:
                f.write(buf)

    def pretty_path(self, path):
        return path

    def cwd(self, new_path):
        '''Sets the cwd during reads and writes'''
        old_cwd = self._cwd
        self._cwd = new_path
        return old_cwd


class S3Handler:
    @classmethod
    def read(cls, path):
        return "\n".join(S3().read(path))

    @classmethod
    def listdir(cls, path):
        return S3().listdir(path)

    @classmethod
    def write(cls, buf, path):
        return S3().cp_string(buf, path)

    @classmethod
    def pretty_path(cls, path):
        return path


class ADLHandler:
    def __init__(self):
        self._client = None

    def _get_client(self):
        if self._client is None:
            self._client = ADL()
        return self._client

    def read(self, path):
        lines = self._get_client().read(path)
        return "\n".join(lines)

    def listdir(self, path):
        return self._get_client().listdir(path)

    def write(self, buf, path):
        return self._get_client().write(buf, path)

    def pretty_path(self, path):
        return path


class ABSHandler:
    def __init__(self):
        self._client = None

    def _get_client(self):
        if self._client is None:
            self._client = AzureBlobStore()
        return self._client

    def read(self, path):
        lines = self._get_client().read(path)
        return "\n".join(lines)

    def listdir(self, path):
        return self._get_client().listdir(path)

    def write(self, buf, path):
        return self._get_client().write(buf, path)

    def pretty_path(self, path):
        return path


class GCSHandler:
    RATE_LIMIT_RETRIES = 3
    RETRY_DELAY = 1
    RETRY_MULTIPLIER = 1
    RETRY_MAX_DELAY = 4

    def __init__(self):
        self._client = None

    def _get_client(self):
        if self._client is None:
            self._client = GCSFileSystem()
        return self._client

    def read(self, path):
        with self._get_client().open(path) as f:
            return f.read()

    def listdir(self, path):
        return self._get_client().ls(path)

    def write(self, buf, path):
        # Wrapped so we can mock retry options during testing
        @retry(
            retry=retry_if_exception_type(PapermillRateLimitException),
            stop=stop_after_attempt(self.RATE_LIMIT_RETRIES),
            wait=wait_exponential(
                multiplier=self.RETRY_MULTIPLIER, min=self.RETRY_DELAY, max=self.RETRY_MAX_DELAY
            ),
            reraise=True,
        )
        def retry_write():
            try:
                with self._get_client().open(path, 'w') as f:
                    return f.write(buf)
            except Exception as e:
                try:
                    message = e.message
                except AttributeError:
                    message = f"Generic exception {type(e)} raised"
                if gs_is_retriable(e):
                    raise PapermillRateLimitException(message)
                # Reraise the original exception without retries
                raise

        return retry_write()

    def pretty_path(self, path):
        return path


class HDFSHandler:
    def __init__(self):
        self._client = None

    def _get_client(self):
        if self._client is None:
            self._client = HadoopFileSystem(host="default")
        return self._client

    def read(self, path):
        with self._get_client().open_input_stream(path) as f:
            return f.read()

    def listdir(self, path):
        return [f.path for f in self._get_client().get_file_info(FileSelector(path))]

    def write(self, buf, path):
        with self._get_client().open_output_stream(path) as f:
            return f.write(str.encode(buf))

    def pretty_path(self, path):
        return path


class GithubHandler:
    def __init__(self):
        self._client = None

    def _get_client(self):
        if self._client is None:
            token = os.environ.get('GITHUB_ACCESS_TOKEN', None)
            if token:
                self._client = Github(token)
            else:
                self._client = Github()
        return self._client

    def read(self, path):
        splits = path.split('/')
        org_id = splits[3]
        repo_id = splits[4]
        ref_id = splits[6]
        sub_path = '/'.join(splits[7:])
        repo = self._get_client().get_repo(org_id + '/' + repo_id)
        content = repo.get_contents(sub_path, ref=ref_id)
        return content.decoded_content

    def listdir(self, path):
        raise PapermillException('listdir is not supported by GithubHandler')

    def write(self, buf, path):
        raise PapermillException('write is not supported by GithubHandler')

    def pretty_path(self, path):
        return path


class StreamHandler:
    '''Handler for Stdin/Stdout streams'''

    def read(self, path):
        return sys.stdin.read()

    def listdir(self, path):
        raise PapermillException('listdir is not supported by Stream Handler')

    def write(self, buf, path):
        try:
            return sys.stdout.buffer.write(buf.encode('utf-8'))
        except AttributeError:
            # Originally required by https://github.com/nteract/papermill/issues/420
            # Support Buffer.io objects
            return sys.stdout.write(buf.encode('utf-8'))

    def pretty_path(self, path):
        return path


class NotebookNodeHandler:
    '''Handler for input_path of nbformat.NotebookNode object'''

    def read(self, path):
        return nbformat.writes(path)

    def listdir(self, path):
        raise PapermillException('listdir is not supported by NotebookNode Handler')

    def write(self, buf, path):
        raise PapermillException('write is not supported by NotebookNode Handler')

    def pretty_path(self, path):
        return 'NotebookNode object'


class NoIOHandler:
    '''Handler for output_path of None - intended to not write anything'''

    def read(self, path):
        raise PapermillException('read is not supported by NoIOHandler')

    def listdir(self, path):
        raise PapermillException('listdir is not supported by NoIOHandler')

    def write(self, buf, path):
        return

    def pretty_path(self, path):
        return 'Notebook will not be saved'


# Hack to make YAML loader not auto-convert datetimes
# https://stackoverflow.com/a/52312810
class NoDatesSafeLoader(yaml.SafeLoader):
    yaml_implicit_resolvers = {
        k: [r for r in v if r[0] != 'tag:yaml.org,2002:timestamp']
        for k, v in yaml.SafeLoader.yaml_implicit_resolvers.items()
    }


# Instantiate a PapermillIO instance and register Handlers.
papermill_io = PapermillIO()
papermill_io.register("local", LocalHandler())
papermill_io.register("s3://", S3Handler)
papermill_io.register("adl://", ADLHandler())
papermill_io.register("abs://", ABSHandler())
papermill_io.register("http://", HttpHandler)
papermill_io.register("https://", HttpHandler)
papermill_io.register("gs://", GCSHandler())
papermill_io.register("hdfs://", HDFSHandler())
papermill_io.register("http://github.com/", GithubHandler())
papermill_io.register("https://github.com/", GithubHandler())
papermill_io.register("-", StreamHandler())
papermill_io.register_entry_points()


def read_yaml_file(path):
    """Reads a YAML file from the location specified at 'path'."""
    return yaml.load(papermill_io.read(path, ['.json', '.yaml', '.yml']), Loader=NoDatesSafeLoader)


def write_ipynb(nb, path):
    """Saves a notebook object to the specified path.
    Args:
        nb_node (nbformat.NotebookNode): Notebook object to save.
        notebook_path (str): Path to save the notebook object to.
    """
    papermill_io.write(nbformat.writes(nb), path)


def load_notebook_node(notebook_path):
    """Returns a notebook object with papermill metadata loaded from the specified path.

    Args:
        notebook_path (str): Path to the notebook file.

    Returns:
        nbformat.NotebookNode

    """
    nb = nbformat.reads(papermill_io.read(notebook_path), as_version=4)
    nb_upgraded = nbformat.v4.upgrade(nb)
    if nb_upgraded is not None:
        nb = nb_upgraded

    if not hasattr(nb.metadata, 'papermill'):
        nb.metadata['papermill'] = {
            'default_parameters': dict(),
            'parameters': dict(),
            'environment_variables': dict(),
            'version': __version__,
        }

    for cell in nb.cells:
        if not hasattr(cell.metadata, 'tags'):
            cell.metadata['tags'] = []  # Create tags attr if one doesn't exist.

        if not hasattr(cell.metadata, 'papermill'):
            cell.metadata['papermill'] = dict()

    return nb


def list_notebook_files(path):
    """Returns a list of all the notebook files in a directory."""
    return [p for p in papermill_io.listdir(path) if p.endswith('.ipynb')]


def get_pretty_path(path):
    return papermill_io.pretty_path(path)


@contextmanager
def local_file_io_cwd(path=None):
    try:
        local_handler = papermill_io.get_handler("local")
    except PapermillException:
        logger.warning("No local file handler detected")
    else:
        try:
            old_cwd = local_handler.cwd(path or os.getcwd())
        except AttributeError:
            logger.warning("Local file handler does not support cwd assignment")
        else:
            try:
                yield
            finally:
                local_handler.cwd(old_cwd)<|MERGE_RESOLUTION|>--- conflicted
+++ resolved
@@ -1,7 +1,3 @@
-<<<<<<< HEAD
-import io
-=======
->>>>>>> 15ea2cbf
 import os
 import sys
 import json
