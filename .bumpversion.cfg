--- conflicted
+++ resolved
@@ -1,9 +1,5 @@
 [bumpversion]
-<<<<<<< HEAD
-current_version = 2.1.1
-=======
 current_version = 2.1.3
->>>>>>> bb8b78b9
 commit = True
 tag = True
 tag_name = {new_version}
